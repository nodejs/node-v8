--- conflicted
+++ resolved
@@ -2926,6 +2926,7 @@
 
   ssize_t hlen = StringBytes::Size(args[1], encoding);
 
+
   // only copy if we need to, because it's a string.
   unsigned char* hbuf;
   if (args[1]->IsString()) {
@@ -3067,15 +3068,8 @@
 
   diffieHellman->Wrap(args.This());
 
-<<<<<<< HEAD
   return args.This();
 }
-=======
-    unsigned char* hbuf = new unsigned char[hlen];
-    ssize_t hwritten = StringBytes::Write(
-        reinterpret_cast<char*>(hbuf), hlen, args[1], encoding);
-    assert(hwritten == hlen);
->>>>>>> 3a2b5030
 
 
 Handle<Value> DiffieHellman::GenerateKeys(const Arguments& args) {
@@ -3222,6 +3216,8 @@
     return ThrowError("Not initialized");
   }
 
+  ClearErrorOnReturn clear_error_on_return;
+  (void) &clear_error_on_return;  // Silence compiler warning.
   BIGNUM* key = NULL;
 
   if (args.Length() == 0) {
@@ -3292,19 +3288,9 @@
   DiffieHellman* diffieHellman =
       ObjectWrap::Unwrap<DiffieHellman>(args.This());
 
-<<<<<<< HEAD
   if (!diffieHellman->initialised_) {
     return ThrowError("Not initialized");
   }
-=======
-    if (!diffieHellman->initialised_) {
-      return ThrowException(Exception::Error(String::New("Not initialized")));
-    }
-
-    ClearErrorOnReturn clear_error_on_return;
-    (void) &clear_error_on_return;  // Silence compiler warning.
-    BIGNUM* key = 0;
->>>>>>> 3a2b5030
 
   if (args.Length() == 0) {
     return ThrowError("First argument must be public key");
